from __future__ import division
from __future__ import unicode_literals

<<<<<<< HEAD
from typing import Iterable, Optional
import weakref
=======
from typing import Iterable
>>>>>>> 1a47d1c9

import torch


# Partially based on:
# https://github.com/tensorflow/tensorflow/blob/r1.13/tensorflow/python/training/moving_averages.py
class ExponentialMovingAverage:
    """
    Maintains (exponential) moving average of a set of parameters.

    Args:
<<<<<<< HEAD
        parameters: Iterable of `torch.nn.Parameter` (typically from
            `model.parameters()`).
=======
        parameters: Iterable of `torch.nn.Parameter`; usually the result of
            `model.parameters()`.
>>>>>>> 1a47d1c9
        decay: The exponential decay.
        use_num_updates: Whether to use number of updates when computing
            averages.
    """
    def __init__(
        self,
        parameters: Iterable[torch.nn.Parameter],
        decay: float,
        use_num_updates: bool = True
    ):
        if decay < 0.0 or decay > 1.0:
            raise ValueError('Decay must be between 0 and 1')
        self.decay = decay
        self.num_updates = 0 if use_num_updates else None
        parameters = list(parameters)
        self.shadow_params = [p.clone().detach()
                              for p in parameters if p.requires_grad]
        self.collected_params = []
        # By maintaining only a weakref to each parameter,
        # we maintain the old GC behaviour of ExponentialMovingAverage:
        # if the model goes out of scope but the ExponentialMovingAverage
        # is kept, no references to the model or its parameters will be
        # maintained, and the model will be cleaned up.
        self._params_refs = [weakref.ref(p) for p in parameters]

    def _get_parameters(
        self,
        parameters: Optional[Iterable[torch.nn.Parameter]]
    ) -> Iterable[torch.nn.Parameter]:
        if parameters is None:
            parameters = [p() for p in self._params_refs]
            if any(p is None for p in parameters):
                raise ValueError(
                    "(One of) the parameters with which this "
                    "ExponentialMovingAverage "
                    "was initialized no longer exists (was garbage collected);"
                    " please either provide `parameters` explicitly or keep "
                    "the model to which they belong from being garbage "
                    "collected."
                )
            return parameters
        else:
            return parameters

<<<<<<< HEAD
    def update(
        self,
        parameters: Optional[Iterable[torch.nn.Parameter]] = None
    ) -> None:
=======
    def update(self, parameters: Iterable[torch.nn.Parameter]) -> None:
>>>>>>> 1a47d1c9
        """
        Update currently maintained parameters.

        Call this every time the parameters are updated, such as the result of
        the `optimizer.step()` call.

        Args:
          parameters: Iterable of `torch.nn.Parameter`; usually the same set of
            parameters used to initialize this object. If `None`, the
            parameters with which this `ExponentialMovingAverage` was
            initialized will be used.
        """
        parameters = self._get_parameters(parameters)
        decay = self.decay
        if self.num_updates is not None:
            self.num_updates += 1
            decay = min(
                decay,
                (1 + self.num_updates) / (10 + self.num_updates)
            )
        one_minus_decay = 1.0 - decay
        with torch.no_grad():
            parameters = [p for p in parameters if p.requires_grad]
            for s_param, param in zip(self.shadow_params, parameters):
                tmp = (s_param - param)
                # tmp will be a new tensor so we can do in-place
                tmp.mul_(one_minus_decay)
                s_param.sub_(tmp)

<<<<<<< HEAD
    def copy_to(
        self,
        parameters: Optional[Iterable[torch.nn.Parameter]] = None
    ) -> None:
=======
    def copy_to(self, parameters: Iterable[torch.nn.Parameter]) -> None:
>>>>>>> 1a47d1c9
        """
        Copy current parameters into given collection of parameters.

        Args:
          parameters: Iterable of `torch.nn.Parameter`; the parameters to be
            updated with the stored moving averages. If `None`, the
            parameters with which this `ExponentialMovingAverage` was
            initialized will be used.
        """
        parameters = self._get_parameters(parameters)
        for s_param, param in zip(self.shadow_params, parameters):
            if param.requires_grad:
                param.data.copy_(s_param.data)

<<<<<<< HEAD
    def store(
        self,
        parameters: Optional[Iterable[torch.nn.Parameter]] = None
    ) -> None:
=======
    def store(self, parameters: Iterable[torch.nn.Parameter]) -> None:
>>>>>>> 1a47d1c9
        """
        Save the current parameters for restoring later.

        Args:
          parameters: Iterable of `torch.nn.Parameter`; the parameters to be
            temporarily stored. If `None`, the parameters of with which this
            `ExponentialMovingAverage` was initialized will be used.
        """
        parameters = self._get_parameters(parameters)
        self.collected_params = [param.clone()
                                 for param in parameters
                                 if param.requires_grad]

<<<<<<< HEAD
    def restore(
        self,
        parameters: Optional[Iterable[torch.nn.Parameter]] = None
    ) -> None:
=======
    def restore(self, parameters: Iterable[torch.nn.Parameter]) -> None:
>>>>>>> 1a47d1c9
        """
        Restore the parameters stored with the `store` method.
        Useful to validate the model with EMA parameters without affecting the
        original optimization process. Store the parameters before the
        `copy_to` method. After validation (or model saving), use this to
        restore the former parameters.

        Args:
          parameters: Iterable of `torch.nn.Parameter`; the parameters to be
            updated with the stored parameters. If `None`, the
            parameters with which this `ExponentialMovingAverage` was
            initialized will be used.
        """
        parameters = self._get_parameters(parameters)
        for c_param, param in zip(self.collected_params, parameters):
            if param.requires_grad:
                param.data.copy_(c_param.data)<|MERGE_RESOLUTION|>--- conflicted
+++ resolved
@@ -1,12 +1,8 @@
 from __future__ import division
 from __future__ import unicode_literals
 
-<<<<<<< HEAD
 from typing import Iterable, Optional
 import weakref
-=======
-from typing import Iterable
->>>>>>> 1a47d1c9
 
 import torch
 
@@ -18,13 +14,8 @@
     Maintains (exponential) moving average of a set of parameters.
 
     Args:
-<<<<<<< HEAD
         parameters: Iterable of `torch.nn.Parameter` (typically from
             `model.parameters()`).
-=======
-        parameters: Iterable of `torch.nn.Parameter`; usually the result of
-            `model.parameters()`.
->>>>>>> 1a47d1c9
         decay: The exponential decay.
         use_num_updates: Whether to use number of updates when computing
             averages.
@@ -69,14 +60,10 @@
         else:
             return parameters
 
-<<<<<<< HEAD
     def update(
         self,
         parameters: Optional[Iterable[torch.nn.Parameter]] = None
     ) -> None:
-=======
-    def update(self, parameters: Iterable[torch.nn.Parameter]) -> None:
->>>>>>> 1a47d1c9
         """
         Update currently maintained parameters.
 
@@ -106,14 +93,10 @@
                 tmp.mul_(one_minus_decay)
                 s_param.sub_(tmp)
 
-<<<<<<< HEAD
     def copy_to(
         self,
         parameters: Optional[Iterable[torch.nn.Parameter]] = None
     ) -> None:
-=======
-    def copy_to(self, parameters: Iterable[torch.nn.Parameter]) -> None:
->>>>>>> 1a47d1c9
         """
         Copy current parameters into given collection of parameters.
 
@@ -128,14 +111,10 @@
             if param.requires_grad:
                 param.data.copy_(s_param.data)
 
-<<<<<<< HEAD
     def store(
         self,
         parameters: Optional[Iterable[torch.nn.Parameter]] = None
     ) -> None:
-=======
-    def store(self, parameters: Iterable[torch.nn.Parameter]) -> None:
->>>>>>> 1a47d1c9
         """
         Save the current parameters for restoring later.
 
@@ -149,14 +128,11 @@
                                  for param in parameters
                                  if param.requires_grad]
 
-<<<<<<< HEAD
+
     def restore(
         self,
         parameters: Optional[Iterable[torch.nn.Parameter]] = None
     ) -> None:
-=======
-    def restore(self, parameters: Iterable[torch.nn.Parameter]) -> None:
->>>>>>> 1a47d1c9
         """
         Restore the parameters stored with the `store` method.
         Useful to validate the model with EMA parameters without affecting the
